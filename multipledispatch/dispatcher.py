from warnings import warn
import inspect

import copy

from .conflict import ordering, ambiguities, super_signature, AmbiguityWarning
from .utils import expand_tuples

import itertools as itl
import pytypes
import typing


class MDNotImplementedError(NotImplementedError):
    """ A NotImplementedError for multiple dispatch """


def ambiguity_warn(dispatcher, ambiguities):
    """ Raise warning when ambiguity is detected

    Parameters
    ----------
    dispatcher : Dispatcher
        The dispatcher on which the ambiguity was detected
    ambiguities : set
        Set of type signature pairs that are ambiguous within this dispatcher

    See Also:
        Dispatcher.add
        warning_text
    """
    warn(warning_text(dispatcher.name, ambiguities), AmbiguityWarning)


def halt_ordering():
    """Deprecated interface to temporarily disable ordering.
    """
    warn(
        'halt_ordering is deprecated, you can safely remove this call.',
        DeprecationWarning,
    )


def restart_ordering(on_ambiguity=ambiguity_warn):
    """Deprecated interface to temporarily resume ordering.
    """
    warn(
        'restart_ordering is deprecated, if you would like to eagerly order'
        'the dispatchers, you should call the ``reorder()`` method on each'
        ' dispatcher.',
        DeprecationWarning,
    )

class Dispatcher(object):
    """ Dispatch methods based on type signature

    Use ``dispatch`` to add implementations

    Examples
    --------

    >>> from multipledispatch import dispatch
    >>> @dispatch(int)
    ... def f(x):
    ...     return x + 1

    >>> @dispatch(float)
    ... def f(x):
    ...     return x - 1

    >>> f(3)
    4
    >>> f(3.0)
    2.0
    """
    __slots__ = '__name__', 'name', 'funcs', '_ordering', '_cache', 'doc'

    def __init__(self, name, doc=None):
        self.name = self.__name__ = name
        self.funcs = {}
        self.doc = doc

        self._cache = {}

    def register(self, *types, **kwargs):
        """ register dispatcher with new implementation

        >>> f = Dispatcher('f')
        >>> @f.register(int)
        ... def inc(x):
        ...     return x + 1

        >>> @f.register(float)
        ... def dec(x):
        ...     return x - 1

        >>> @f.register(list)
        ... @f.register(tuple)
        ... def reverse(x):
        ...     return x[::-1]

        >>> f(1)
        2

        >>> f(1.0)
        0.0

        >>> f([1, 2, 3])
        [3, 2, 1]
        """
        def _(func):
            self.add(types, func, **kwargs)
            return func
        return _

    @classmethod
    def get_func_params(cls, func):
        if hasattr(inspect, "signature"):
            sig = inspect.signature(func)
            return sig.parameters.values()

    @classmethod
    def get_func_annotations(cls, func):
        """ get annotations of function positional parameters
        """
        params = cls.get_func_params(func)
        if params:
            Parameter = inspect.Parameter

            params = (param for param in params
                      if param.kind in
                      (Parameter.POSITIONAL_ONLY,
                       Parameter.POSITIONAL_OR_KEYWORD))

            annotations = tuple(
                param.annotation
                for param in params)

            if all(ann is not Parameter.empty for ann in annotations):
                return annotations

    def add(self, signature, func):
        """ Add new types/method pair to dispatcher

        >>> D = Dispatcher('add')
        >>> D.add((int, int), lambda x, y: x + y)
        >>> D.add((float, float), lambda x, y: x + y)
        >>> D.add((typing.Optional[str], ), lambda x: x)

        >>> D(1, 2)
        3
        >>> D('1', 2.0)
        Traceback (most recent call last):
        ...
        NotImplementedError: Could not find signature for add: <str, float>
        >>> D('s')
        's'
        >>> D(None)

        When ``add`` detects a warning it calls the ``on_ambiguity`` callback
        with a dispatcher/itself, and a set of ambiguous type signature pairs
        as inputs.  See ``ambiguity_warn`` for an example.
        """
        # Handle annotations
        if not signature:
            annotations = self.get_func_annotations(func)
            if annotations:
                signature = annotations
        # Make function annotation dict
        argspec = pytypes.getargspecs(func)
        if pytypes.is_classmethod(func) or pytypes.is_method(func):
            arg_names = argspec.args[1:]
        else:
            arg_names = argspec.args

        def process_union(tp):
            if isinstance(tp, tuple):
                t = typing.Union[tp]
                return t
            else:
                return tp
        signature = tuple(process_union(tp) for tp in signature)
        annotations = dict(zip(arg_names, signature))

        # make a copy of the function (if needed) and apply the function annotations
        if (not hasattr(func, '__annotations__')) or (not func.__annotations__):
            func.__annotations__ = annotations
        else:
            if func.__annotations__  != annotations:
                func = copy.deepcopy(func)
                func.__annotations__ = annotations


        # TODO: REMOVE THIS
        # Handle union types
<<<<<<< HEAD
        #if any(isinstance(typ, tuple) or pytypes.is_Union(typ) for typ in signature):
        #    for typs in expand_tuples(signature):
        #        self.add(typs, func, on_ambiguity)
        #    return
=======
        if any(isinstance(typ, tuple) for typ in signature):
            for typs in expand_tuples(signature):
                self.add(typs, func)
            return
>>>>>>> f1146bea

        # TODO: MAKE THIS type or typevar
        for typ in signature:
            try:
                typing.Union[typ]
            except TypeError:
                str_sig = ', '.join(c.__name__ if isinstance(c, type)
                                    else str(c) for c in signature)
                raise TypeError("Tried to dispatch on non-type: %s\n"
                                "In signature: <%s>\n"
                                "In function: %s" %
                                (typ, str_sig, self.name))

        self.funcs[signature] = func
        self._cache.clear()

        try:
            del self._ordering
        except AttributeError:
            pass

    @property
    def ordering(self):
        try:
            return self._ordering
        except AttributeError:
            return self.reorder()

    def reorder(self, on_ambiguity=ambiguity_warn):
        self._ordering = od = ordering(self.funcs)
        amb = ambiguities(self.funcs)
        if amb:
            on_ambiguity(self, amb)
        return od

    def __call__(self, *args, **kwargs):
        types = tuple([pytypes.deep_type(arg) for arg in args])
        try:
            func = self._cache[types]
        except KeyError:
            func = self.dispatch(*types, args=args)
            if not func:
                raise NotImplementedError(
                    'Could not find signature for %s: <%s>' %
                    (self.name, str_signature(types)))
            self._cache[types] = func
        try:
            return func(*args, **kwargs)

        except MDNotImplementedError:
            funcs = self.dispatch_iter(*types)
            next(funcs)  # burn first
            for func in funcs:
                try:
                    return func(*args, **kwargs)
                except MDNotImplementedError:
                    pass

            raise NotImplementedError(
                "Matching functions for "
                "%s: <%s> found, but none completed successfully" % (
                    self.name, str_signature(types),
                ),
            )

    def __str__(self):
        return "<dispatched %s>" % self.name
    __repr__ = __str__

    def dispatch(self, *types, args=None):
        """Deterimine appropriate implementation for this type signature

        This method is internal.  Users should call this object as a function.
        Implementation resolution occurs within the ``__call__`` method.

        >>> from multipledispatch import dispatch
        >>> @dispatch(int)
        ... def inc(x):
        ...     return x + 1

        >>> implementation = inc.dispatch(int)
        >>> implementation(3)
        4

        >>> print(inc.dispatch(float))
        None

        See Also:
            ``multipledispatch.conflict`` - module to determine resolution order
        """

        if types in self.funcs:
            return self.funcs[types]

        try:
            return next(self.dispatch_iter(*types, args=args))
        except StopIteration:
            return None

    def dispatch_iter(self, *types, args=None):
        n = len(types)
        for signature in self.ordering:
            if len(signature) == n:
                result = self.funcs[signature]
                try:
                    if pytypes.check_argument_types(result, call_args=args):
                        yield result
                except pytypes.InputTypeError:
                    continue

    def resolve(self, types):
        """ Deterimine appropriate implementation for this type signature

        .. deprecated:: 0.4.4
            Use ``dispatch(*types)`` instead
        """
        warn("resolve() is deprecated, use dispatch(*types)",
             DeprecationWarning)

        return self.dispatch(*types)

    def __getstate__(self):
        return {'name': self.name,
                'funcs': self.funcs}

    def __setstate__(self, d):
        self.name = d['name']
        self.funcs = d['funcs']
        self._ordering = ordering(self.funcs)
        self._cache = dict()

    @property
    def __doc__(self):
        docs = ["Multiply dispatched method: %s" % self.name]

        if self.doc:
            docs.append(self.doc)

        other = []
        for sig in self.ordering[::-1]:
            func = self.funcs[sig]
            if func.__doc__:
                s = 'Inputs: <%s>\n' % str_signature(sig)
                s += '-' * len(s) + '\n'
                s += func.__doc__.strip()
                docs.append(s)
            else:
                other.append(str_signature(sig))

        if other:
            docs.append('Other signatures:\n    ' + '\n    '.join(other))

        return '\n\n'.join(docs)

    def _help(self, *args):
        return self.dispatch(*map(type, args)).__doc__

    def help(self, *args, **kwargs):
        """ Print docstring for the function corresponding to inputs """
        print(self._help(*args))

    def _source(self, *args):
        func = self.dispatch(*map(type, args))
        if not func:
            raise TypeError("No function found")
        return source(func)

    def source(self, *args, **kwargs):
        """ Print source code for the function corresponding to inputs """
        print(self._source(*args))


def source(func):
    s = 'File: %s\n\n' % inspect.getsourcefile(func)
    s = s + inspect.getsource(func)
    return s


class MethodDispatcher(Dispatcher):
    """ Dispatch methods based on type signature

    See Also:
        Dispatcher
    """
    __slots__ = ('obj', 'cls')

    @classmethod
    def get_func_params(cls, func):
        if hasattr(inspect, "signature"):
            sig = inspect.signature(func)
            return itl.islice(sig.parameters.values(), 1, None)

    def __get__(self, instance, owner):
        self.obj = instance
        self.cls = owner
        return self

    def __call__(self, *args, **kwargs):
        types = tuple([type(arg) for arg in args])
        func = self.dispatch(*types)
        if not func:
            raise NotImplementedError('Could not find signature for %s: <%s>' %
                                      (self.name, str_signature(types)))
        return func(self.obj, *args, **kwargs)


def str_signature(sig):
    """ String representation of type signature

    >>> str_signature((int, float))
    'int, float'
    """
    return ', '.join(cls.__name__ for cls in sig)


def warning_text(name, amb):
    """ The text for ambiguity warnings """
    text = "\nAmbiguities exist in dispatched function %s\n\n" % (name)
    text += "The following signatures may result in ambiguous behavior:\n"
    for pair in amb:
        text += "\t" + \
            ', '.join('[' + str_signature(s) + ']' for s in pair) + "\n"
    text += "\n\nConsider making the following additions:\n\n"
    text += '\n\n'.join(['@dispatch(' + str_signature(super_signature(s))
                         + ')\ndef %s(...)' % name for s in amb])
    return text<|MERGE_RESOLUTION|>--- conflicted
+++ resolved
@@ -193,17 +193,10 @@
 
         # TODO: REMOVE THIS
         # Handle union types
-<<<<<<< HEAD
         #if any(isinstance(typ, tuple) or pytypes.is_Union(typ) for typ in signature):
         #    for typs in expand_tuples(signature):
         #        self.add(typs, func, on_ambiguity)
         #    return
-=======
-        if any(isinstance(typ, tuple) for typ in signature):
-            for typs in expand_tuples(signature):
-                self.add(typs, func)
-            return
->>>>>>> f1146bea
 
         # TODO: MAKE THIS type or typevar
         for typ in signature:
