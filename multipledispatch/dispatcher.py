from warnings import warn
import inspect

import copy

from .conflict import ordering, ambiguities, super_signature, AmbiguityWarning
from .utils import expand_tuples
<<<<<<< HEAD
=======
from .variadic import Variadic, isvariadic
import itertools as itl
>>>>>>> 9e3c87d0

import itertools as itl
import pytypes
import typing

class MDNotImplementedError(NotImplementedError):
    """ A NotImplementedError for multiple dispatch """


def ambiguity_warn(dispatcher, ambiguities):
    """ Raise warning when ambiguity is detected

    Parameters
    ----------
    dispatcher : Dispatcher
        The dispatcher on which the ambiguity was detected
    ambiguities : set
        Set of type signature pairs that are ambiguous within this dispatcher

    See Also:
        Dispatcher.add
        warning_text
    """
    warn(warning_text(dispatcher.name, ambiguities), AmbiguityWarning)


def halt_ordering():
    """Deprecated interface to temporarily disable ordering.
    """
    warn(
        'halt_ordering is deprecated, you can safely remove this call.',
        DeprecationWarning,
    )


def restart_ordering(on_ambiguity=ambiguity_warn):
    """Deprecated interface to temporarily resume ordering.
    """
    warn(
        'restart_ordering is deprecated, if you would like to eagerly order'
        'the dispatchers, you should call the ``reorder()`` method on each'
        ' dispatcher.',
        DeprecationWarning,
    )


<<<<<<< HEAD
=======
def variadic_signature_matches_iter(types, full_signature):
    """Check if a set of input types matches a variadic signature.

    Notes
    -----
    The algorithm is as follows:

    Initialize the current signature to the first in the sequence

    For each type in `types`:
        If the current signature is variadic
            If the type matches the signature
                yield True
            Else
                Try to get the next signature
                If no signatures are left we can't possibly have a match
                    so yield False
        Else
            yield True if the type matches the current signature
            Get the next signature
    """
    sigiter = iter(full_signature)
    sig = next(sigiter)
    for typ in types:
        matches = issubclass(typ, sig)
        yield matches
        if not isvariadic(sig):
            # we're not matching a variadic argument, so move to the next
            # element in the signature
            sig = next(sigiter)
    else:
        try:
            sig = next(sigiter)
        except StopIteration:
            assert isvariadic(sig)
            yield True
        else:
            # We have signature items left over, so all of our arguments
            # haven't matched
            yield False


def variadic_signature_matches(types, full_signature):
    # No arguments always matches a variadic signature
    assert full_signature
    return all(variadic_signature_matches_iter(types, full_signature))


>>>>>>> 9e3c87d0
class Dispatcher(object):
    """ Dispatch methods based on type signature

    Use ``dispatch`` to add implementations

    Examples
    --------

    >>> from multipledispatch import dispatch
    >>> @dispatch(int)
    ... def f(x):
    ...     return x + 1

    >>> @dispatch(float)
    ... def f(x):
    ...     return x - 1

    >>> f(3)
    4
    >>> f(3.0)
    2.0
    """
    __slots__ = '__name__', 'name', 'funcs', '_ordering', '_cache', 'doc'

    def __init__(self, name, doc=None):
        self.name = self.__name__ = name
        self.funcs = {}
        self.doc = doc

        self._cache = {}

    def register(self, *types, **kwargs):
        """ register dispatcher with new implementation

        >>> f = Dispatcher('f')
        >>> @f.register(int)
        ... def inc(x):
        ...     return x + 1

        >>> @f.register(float)
        ... def dec(x):
        ...     return x - 1

        >>> @f.register(list)
        ... @f.register(tuple)
        ... def reverse(x):
        ...     return x[::-1]

        >>> f(1)
        2

        >>> f(1.0)
        0.0

        >>> f([1, 2, 3])
        [3, 2, 1]
        """
        def _df(func):
            self.add(types, func, **kwargs)
            return func
        return _df

    @classmethod
    def get_func_params(cls, func):
        if hasattr(inspect, "signature"):
            sig = inspect.signature(func)
            return sig.parameters.values()

    @classmethod
    def get_func_annotations(cls, func):
        """ get annotations of function positional parameters
        """
        params = cls.get_func_params(func)
        if params:
            Parameter = inspect.Parameter

            params = (param for param in params
                      if param.kind in
                      (Parameter.POSITIONAL_ONLY,
                       Parameter.POSITIONAL_OR_KEYWORD))

            annotations = tuple(
                param.annotation
                for param in params)

            if all(ann is not Parameter.empty for ann in annotations):
                return annotations

    def add(self, signature, func):
        """ Add new types/method pair to dispatcher

        >>> D = Dispatcher('add')
        >>> D.add((int, int), lambda x, y: x + y)
        >>> D.add((float, float), lambda x, y: x + y)
        >>> D.add((typing.Optional[str], ), lambda x: x)

        >>> D(1, 2)
        3
        >>> D('1', 2.0)
        Traceback (most recent call last):
        ...
        NotImplementedError: Could not find signature for add: <str, float>
        >>> D('s')
        's'
        >>> D(None)

        When ``add`` detects a warning it calls the ``on_ambiguity`` callback
        with a dispatcher/itself, and a set of ambiguous type signature pairs
        as inputs.  See ``ambiguity_warn`` for an example.
        """
        # Handle annotations
        if not signature:
            annotations = self.get_func_annotations(func)
            if annotations:
                signature = annotations
        # Make function annotation dict

        def process_union(tp):
            if isinstance(tp, tuple):
                t = typing.Union[tuple(process_union(e) for e in tp)]
                return t
            else:
                return tp

        signatures = expand_tuples(signature)
        for signature in signatures:
            signature = tuple(process_union(tp) for tp in signature)

<<<<<<< HEAD
            # make a copy of the function (if needed) and apply the function annotations

            # TODO: MAKE THIS type or typevar
            for typ in signature:
                try:
                    typing.Union[typ]
                except TypeError:
                    str_sig = ', '.join(c.__name__ if isinstance(c, type)
                                        else str(c) for c in signature)
                    raise TypeError("Tried to dispatch on non-type: %s\n"
                                    "In signature: <%s>\n"
                                    "In function: %s" %
                                    (typ, str_sig, self.name))

            self.funcs[signature] = func
            self._cache.clear()
=======
        new_signature = []

        for index, typ in enumerate(signature, start=1):
            if not isinstance(typ, (type, list)):
                str_sig = ', '.join(c.__name__ if isinstance(c, type)
                                    else str(c) for c in signature)
                raise TypeError("Tried to dispatch on non-type: %s\n"
                                "In signature: <%s>\n"
                                "In function: %s" %
                                (typ, str_sig, self.name))

            # handle variadic signatures
            if isinstance(typ, list):
                if index != len(signature):
                    raise TypeError(
                        'Variadic signature must be the last element'
                    )

                if len(typ) != 1:
                    raise TypeError(
                        'Variadic signature must contain exactly one element. '
                        'To use a variadic union type place the desired types '
                        'inside of a tuple, e.g., [(int, str)]'
                    )
                new_signature.append(Variadic[typ[0]])
            else:
                new_signature.append(typ)

        self.funcs[tuple(new_signature)] = func
        self._cache.clear()
>>>>>>> 9e3c87d0

        try:
            del self._ordering
        except AttributeError:
            pass

    @property
    def ordering(self):
        try:
            return self._ordering
        except AttributeError:
            return self.reorder()

    def reorder(self, on_ambiguity=ambiguity_warn):
        self._ordering = od = ordering(self.funcs)
        amb = ambiguities(self.funcs)
        if amb:
            on_ambiguity(self, amb)
        return od

    def __call__(self, *args, **kwargs):
        try:
            types = tuple([pytypes.deep_type(arg, 1, max_sample=10) for arg in args])
        except:
            # some things dont deeptype welkl
            types = tuple([type(arg) for arg in args])
        try:
            func = self._cache[types]
        except KeyError:
            func = self.dispatch(*types)
            if not func:
                raise NotImplementedError(
                    'Could not find signature for %s: <%s>' %
                    (self.name, str_signature(types)))
            self._cache[types] = func
        try:
            return func(*args, **kwargs)

        except MDNotImplementedError:
            funcs = self.dispatch_iter(*types)
            next(funcs)  # burn first
            for func in funcs:
                try:
                    return func(*args, **kwargs)
                except MDNotImplementedError:
                    pass

            raise NotImplementedError(
                "Matching functions for "
                "%s: <%s> found, but none completed successfully" % (
                    self.name, str_signature(types),
                ),
            )

    def __str__(self):
        return "<dispatched %s>" % self.name
    __repr__ = __str__

    def dispatch(self, *types):
        """Deterimine appropriate implementation for this type signature

        This method is internal.  Users should call this object as a function.
        Implementation resolution occurs within the ``__call__`` method.

        >>> from multipledispatch import dispatch
        >>> @dispatch(int)
        ... def inc(x):
        ...     return x + 1

        >>> implementation = inc.dispatch(int)
        >>> implementation(3)
        4

        >>> print(inc.dispatch(float))
        None

        See Also:
          ``multipledispatch.conflict`` - module to determine resolution order
        """

        if types in self.funcs:
            return self.funcs[types]

        try:
            return next(self.dispatch_iter(*types))
        except StopIteration:
            return None

    @staticmethod
    def get_type_vars(x):
        if isinstance(x, typing.TypeVar):
            yield x
        if isinstance(x, typing.GenericMeta):
            for e in x.__parameters__:
                yield e

    def dispatch_iter(self, *types):

        n = len(types)
        for signature in self.ordering:
            if len(signature) == n:
                result = self.funcs[signature]
<<<<<<< HEAD
                try:
                    typsig = typing.Tuple[signature]
                    typvars = list(self.get_type_vars(typsig))
                    if pytypes.is_subtype(typing.Tuple[types], typsig, bound_typevars={t.__name__: t for t in typvars}):
                        yield result
                except pytypes.InputTypeError:
                    continue
=======
                yield result
            elif len(signature) and isvariadic(signature[-1]):
                if variadic_signature_matches(types, signature):
                    result = self.funcs[signature]
                    yield result
>>>>>>> 9e3c87d0

    def resolve(self, types):
        """ Deterimine appropriate implementation for this type signature

        .. deprecated:: 0.4.4
            Use ``dispatch(*types)`` instead
        """
        warn("resolve() is deprecated, use dispatch(*types)",
             DeprecationWarning)

        return self.dispatch(*types)

    def __getstate__(self):
        return {'name': self.name,
                'funcs': self.funcs}

    def __setstate__(self, d):
        self.name = d['name']
        self.funcs = d['funcs']
        self._ordering = ordering(self.funcs)
        self._cache = dict()

    @property
    def __doc__(self):
        docs = ["Multiply dispatched method: %s" % self.name]

        if self.doc:
            docs.append(self.doc)

        other = []
        for sig in self.ordering[::-1]:
            func = self.funcs[sig]
            if func.__doc__:
                s = 'Inputs: <%s>\n' % str_signature(sig)
                s += '-' * len(s) + '\n'
                s += func.__doc__.strip()
                docs.append(s)
            else:
                other.append(str_signature(sig))

        if other:
            docs.append('Other signatures:\n    ' + '\n    '.join(other))

        return '\n\n'.join(docs)

    def _help(self, *args):
        return self.dispatch(*map(type, args)).__doc__

    def help(self, *args, **kwargs):
        """ Print docstring for the function corresponding to inputs """
        print(self._help(*args))

    def _source(self, *args):
        func = self.dispatch(*map(type, args))
        if not func:
            raise TypeError("No function found")
        return source(func)

    def source(self, *args, **kwargs):
        """ Print source code for the function corresponding to inputs """
        print(self._source(*args))


def source(func):
    s = 'File: %s\n\n' % inspect.getsourcefile(func)
    s = s + inspect.getsource(func)
    return s


class MethodDispatcher(Dispatcher):
    """ Dispatch methods based on type signature

    See Also:
        Dispatcher
    """
    __slots__ = ('obj', 'cls')

    @classmethod
    def get_func_params(cls, func):
        if hasattr(inspect, "signature"):
            sig = inspect.signature(func)
            return itl.islice(sig.parameters.values(), 1, None)

    def __get__(self, instance, owner):
        self.obj = instance
        self.cls = owner
        return self

    def __call__(self, *args, **kwargs):
        types = tuple([type(arg) for arg in args])
        func = self.dispatch(*types)
        if not func:
            raise NotImplementedError('Could not find signature for %s: <%s>' %
                                      (self.name, str_signature(types)))
        return func(self.obj, *args, **kwargs)


def str_signature(sig):
    """ String representation of type signature

    >>> str_signature((int, float))
    'int, float'
    """
    return ', '.join(cls.__name__ for cls in sig)


def warning_text(name, amb):
    """ The text for ambiguity warnings """
    text = "\nAmbiguities exist in dispatched function %s\n\n" % (name)
    text += "The following signatures may result in ambiguous behavior:\n"
    for pair in amb:
        text += "\t" + \
            ', '.join('[' + str_signature(s) + ']' for s in pair) + "\n"
    text += "\n\nConsider making the following additions:\n\n"
    text += '\n\n'.join(['@dispatch(' + str_signature(super_signature(s))
                         + ')\ndef %s(...)' % name for s in amb])
    return text<|MERGE_RESOLUTION|>--- conflicted
+++ resolved
@@ -5,11 +5,8 @@
 
 from .conflict import ordering, ambiguities, super_signature, AmbiguityWarning
 from .utils import expand_tuples
-<<<<<<< HEAD
-=======
 from .variadic import Variadic, isvariadic
 import itertools as itl
->>>>>>> 9e3c87d0
 
 import itertools as itl
 import pytypes
@@ -56,8 +53,6 @@
     )
 
 
-<<<<<<< HEAD
-=======
 def variadic_signature_matches_iter(types, full_signature):
     """Check if a set of input types matches a variadic signature.
 
@@ -82,7 +77,7 @@
     sigiter = iter(full_signature)
     sig = next(sigiter)
     for typ in types:
-        matches = issubclass(typ, sig)
+        matches = safe_subtype(typ, sig)
         yield matches
         if not isvariadic(sig):
             # we're not matching a variadic argument, so move to the next
@@ -106,7 +101,6 @@
     return all(variadic_signature_matches_iter(types, full_signature))
 
 
->>>>>>> 9e3c87d0
 class Dispatcher(object):
     """ Dispatch methods based on type signature
 
@@ -235,28 +229,12 @@
         for signature in signatures:
             signature = tuple(process_union(tp) for tp in signature)
 
-<<<<<<< HEAD
-            # make a copy of the function (if needed) and apply the function annotations
-
-            # TODO: MAKE THIS type or typevar
-            for typ in signature:
-                try:
-                    typing.Union[typ]
-                except TypeError:
-                    str_sig = ', '.join(c.__name__ if isinstance(c, type)
-                                        else str(c) for c in signature)
-                    raise TypeError("Tried to dispatch on non-type: %s\n"
-                                    "In signature: <%s>\n"
-                                    "In function: %s" %
-                                    (typ, str_sig, self.name))
-
-            self.funcs[signature] = func
-            self._cache.clear()
-=======
         new_signature = []
 
         for index, typ in enumerate(signature, start=1):
-            if not isinstance(typ, (type, list)):
+            try:
+                typing.Union[typ]
+            except TypeError:
                 str_sig = ', '.join(c.__name__ if isinstance(c, type)
                                     else str(c) for c in signature)
                 raise TypeError("Tried to dispatch on non-type: %s\n"
@@ -283,7 +261,6 @@
 
         self.funcs[tuple(new_signature)] = func
         self._cache.clear()
->>>>>>> 9e3c87d0
 
         try:
             del self._ordering
@@ -386,21 +363,11 @@
         for signature in self.ordering:
             if len(signature) == n:
                 result = self.funcs[signature]
-<<<<<<< HEAD
-                try:
-                    typsig = typing.Tuple[signature]
-                    typvars = list(self.get_type_vars(typsig))
-                    if pytypes.is_subtype(typing.Tuple[types], typsig, bound_typevars={t.__name__: t for t in typvars}):
-                        yield result
-                except pytypes.InputTypeError:
-                    continue
-=======
                 yield result
             elif len(signature) and isvariadic(signature[-1]):
                 if variadic_signature_matches(types, signature):
                     result = self.funcs[signature]
                     yield result
->>>>>>> 9e3c87d0
 
     def resolve(self, types):
         """ Deterimine appropriate implementation for this type signature
