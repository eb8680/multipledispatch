<<<<<<< HEAD

import pytypes
import typing
=======
from collections import OrderedDict
>>>>>>> 9e3c87d0


def raises(err, lamda):
    try:
        lamda()
        return False
    except err:
        return True


def expand_tuples(L):
    """

    >>> expand_tuples([1, (2, 3)])
    [(1, 2), (1, 3)]

    >>> expand_tuples([1, 2])
    [(1, 2)]

    >>> expand_tuples([1, typing.Optional[str]])  #doctest: +ELLIPSIS
    [(1, <... 'str'>), (1, <... 'NoneType'>)]
    """
    if not L:
        return [()]
    else:
        if pytypes.is_Union(L[0]):
           rest = expand_tuples(L[1:])
           return [(item,) + t for t in rest for item in pytypes.get_Union_params(L[0])]
        elif not pytypes.is_of_type(L[0], tuple):
            rest = expand_tuples(L[1:])
            return [(L[0],) + t for t in rest]
        elif not isinstance(L[0], tuple):
            rest = expand_tuples(L[1:])
            return [(L[0],) + t for t in rest]
        else:
            rest = expand_tuples(L[1:])
            return [(item,) + t for t in rest for item in L[0]]


# Taken from theano/theano/gof/sched.py
# Avoids licensing issues because this was written by Matthew Rocklin
def _toposort(edges):
    """ Topological sort algorithm by Kahn [1] - O(nodes + vertices)

    inputs:
        edges - a dict of the form {a: {b, c}} where b and c depend on a
    outputs:
        L - an ordered list of nodes that satisfy the dependencies of edges

    >>> _toposort({1: (2, 3), 2: (3, )})
    [1, 2, 3]

    Closely follows the wikipedia page [2]

    [1] Kahn, Arthur B. (1962), "Topological sorting of large networks",
    Communications of the ACM
    [2] http://en.wikipedia.org/wiki/Toposort#Algorithms
    """
    incoming_edges = reverse_dict(edges)
    incoming_edges = OrderedDict((k, set(val))
                                 for k, val in incoming_edges.items())
    S = OrderedDict.fromkeys(v for v in edges if v not in incoming_edges)
    L = []

    while S:
        n, _ = S.popitem()
        L.append(n)
        for m in edges.get(n, ()):
            assert n in incoming_edges[m]
            incoming_edges[m].remove(n)
            if not incoming_edges[m]:
                S[m] = None
    if any(incoming_edges.get(v, None) for v in edges):
        raise ValueError("Input has cycles")
    return L


def reverse_dict(d):
    """Reverses direction of dependence dict

    >>> d = {'a': (1, 2), 'b': (2, 3), 'c':()}
    >>> reverse_dict(d)  # doctest: +SKIP
    {1: ('a',), 2: ('a', 'b'), 3: ('b',)}

    :note: dict order are not deterministic. As we iterate on the
        input dict, it make the output of this function depend on the
        dict order. So this function output order should be considered
        as undeterministic.

    """
    result = OrderedDict()
    for key in d:
        for val in d[key]:
            result[val] = result.get(val, tuple()) + (key, )
    return result


# Taken from toolz
# Avoids licensing issues because this version was authored by Matthew Rocklin
def groupby(func, seq):
    """ Group a collection by a key function

    >>> names = ['Alice', 'Bob', 'Charlie', 'Dan', 'Edith', 'Frank']
    >>> groupby(len, names)  # doctest: +SKIP
    {3: ['Bob', 'Dan'], 5: ['Alice', 'Edith', 'Frank'], 7: ['Charlie']}

    >>> iseven = lambda x: x % 2 == 0
    >>> groupby(iseven, [1, 2, 3, 4, 5, 6, 7, 8])  # doctest: +SKIP
    {False: [1, 3, 5, 7], True: [2, 4, 6, 8]}

    See Also:
        ``countby``
    """

    d = OrderedDict()
    for item in seq:
        key = func(item)
        if key not in d:
            d[key] = list()
        d[key].append(item)
    return d


def typename(type):
    """Get the name of `type`.

    Parameters
    ----------
    type : Union[Type, Tuple[Type]]

    Returns
    -------
    str
        The name of `type` or a tuple of the names of the types in `type`.

    Examples
    --------
    >>> typename(int)
    'int'
    >>> typename((int, float))
    '(int, float)'
    """
    try:
        return type.__name__
    except AttributeError:
        if len(type) == 1:
            return typename(*type)
        return '(%s)' % ', '.join(map(typename, type))<|MERGE_RESOLUTION|>--- conflicted
+++ resolved
@@ -1,10 +1,6 @@
-<<<<<<< HEAD
-
 import pytypes
 import typing
-=======
 from collections import OrderedDict
->>>>>>> 9e3c87d0
 
 
 def raises(err, lamda):
